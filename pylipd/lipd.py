--- conflicted
+++ resolved
@@ -819,7 +819,6 @@
             print("Loaded datasets after remove: " + str(lipd.get_all_dataset_names()))
         '''
         
-<<<<<<< HEAD
         if dsname:
             graphurl = NSURL + "/" + dsname
             if collection_id:
@@ -833,15 +832,6 @@
             if id.startswith(graphurl):        
                 self.graph.remove((None, None, None, id))       
 
-=======
-        if type(dsnames) is not list:
-            dsnames = [dsnames]
-        for item in dsnames:
-            graphurl = NSURL + "/" + item
-            if collection_id:
-                graphurl = NSURL + "/" + collection_id + "/" + item
-            self.graph.remove((None, None, None, graphurl))       
->>>>>>> 9a2a82eb
 
     def get_rdf(self):
         '''Returns RDF serialization of the current Graph
